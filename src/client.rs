--- conflicted
+++ resolved
@@ -334,20 +334,7 @@
                 }
             }
         }
-<<<<<<< HEAD
         Ok(Some(target))
-=======
-        if let Err(err) = self.target.apply(target, false, self.timing) {
-            // XXX Temporary error message. We need to fix error handling
-            //     properly.
-            pdu::Error::new(
-                self.version.unwrap_or(1),
-                0, "", b"corrupt data"
-            ).write(&mut self.sock).await?;
-            return Err(err)
-        }
-        Ok(true)
->>>>>>> 7f9c7b04
     }
 
     /// Performs a reset query.
@@ -385,7 +372,6 @@
                 }
             }
         }
-<<<<<<< HEAD
         Ok(target)
     }
 
@@ -400,18 +386,6 @@
         else {
             Ok(())
         }
-=======
-        if let Err(err) = self.target.apply(target, true, self.timing) {
-            // XXX Temporary error message. We need to fix error handling
-            //     properly.
-            pdu::Error::new(
-                self.version.unwrap_or(1),
-                0, "", b"corrupt data"
-            ).write(&mut self.sock).await?;
-            return Err(err)
-        }
-        Ok(())
->>>>>>> 7f9c7b04
     }
 
     /// Performs some IO operation on the socket.
